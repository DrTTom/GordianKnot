buildscript {
   repositories {
      jcenter()
   }
}

plugins {
<<<<<<< HEAD
  id 'com.github.spotbugs' version '1.6.5'
=======
  id 'com.github.spotbugs' version '1.6.4'
>>>>>>> 79e26431
  id 'com.github.ben-manes.versions' version '0.20.0'
  // id 'net.ltgt.errorprone' version '0.0.13'  //lots of false positives, contradicts PMD rules
  id 'application'
  id 'pmd'
  id 'jacoco'
  id 'maven-publish'
}

pmd {
    toolVersion = '6.8.0'
    ruleSetFiles = files("pmd_config.xml")
}

repositories {
   mavenCentral()
}

version = '0.3'
group = 'de.tautenhahn.dependencies'

check.dependsOn jacocoTestReport

configurations {
   forCore
   forTest
   compile.extendsFrom forCore 
}

dependencies {
   compile ('com.sparkjava:spark-core:2.8.0')
   {
      exclude module: "websocket-client"
      exclude module: "jetty-webapp"
      exclude module: "jetty-xml"
   }
   compile 'com.google.code.gson:gson:2.8.5'
   runtime 'org.slf4j:slf4j-simple:1.8.0-beta2'
   testCompile 'org.slf4j:slf4j-simple:1.8.0-beta2' // there is a security warning for all earlier versions
   testCompile ("junit:junit:4.12")
   {
      exclude module: "hamcrest-core"
   }
   testCompile 'org.hamcrest:hamcrest-all:1.3'
   forCore 'org.slf4j:slf4j-api:1.8.0-beta2'
}



mainClassName = 'de.tautenhahn.dependencies.Main'
applicationDefaultJvmArgs = ['-Dorg.slf4j.simpleLogger.logFile=GordianKnotServer.log']

jar {
   baseName = "${project.name}Core"
   exclude '**/rest/*'
   exclude '**/Main.class'
   includeEmptyDirs = false
}

task jarServer(type:Jar) {
   classifier = 'server'
   from (sourceSets.main.output) {
      include '**/rest/**/*'
      include '**/Main.class'
   }
   includeEmptyDirs = false
}

task jarTest(type:Jar) {
   baseName = "${project.name}Test"
   from (sourceSets.test.output)
   {
      include '**/commontests/*'
   }
   includeEmptyDirs = false
}

distZip {
   from (jarServer)
   {
      into "${project.name}-${project.version}/lib"
   }
}

distTar {
   from (jarServer)
   {
      into "${project.name}-${project.version}/lib"
   }
}

tasks.withType(CreateStartScripts) {
   classpath= files(jarServer) +classpath
}

assemble.dependsOn jarServer
assemble.dependsOn jarTest

run {
   args = [sourceSets.test.runtimeClasspath.asPath, 'GordianKnot']
}

publishing {
   def createDependencyNodes = { Configuration conf, Node pom ->
      def dependencyNode = pom.appendNode('dependencies')
      conf.allDependencies.each { 
         def dep = dependencyNode.appendNode('dependency')
         dep.appendNode('groupId', it.group)
         dep.appendNode('artifactId', it.name)
         dep.appendNode('version', it.version)
      }
   }
   publications {
      GordianKnotCore(MavenPublication) {
         artifactId = 'GordianKnotCore'
         setArtifacts([jar])
         pom.withXml {
            createDependencyNodes(configurations.forCore, asNode())
         }
      }
      GordianKnotTest(MavenPublication) {
         artifactId = 'GordianKnotTest'
         setArtifacts([jarTest]) 
         pom.withXml {
            createDependencyNodes(configurations.forCore, asNode())
            def dependencyNode = asNode().get('dependencies')[0]
            def dep = dependencyNode.appendNode('dependency')
            dep.appendNode('groupId', project.group)
            dep.appendNode('artifactId', 'GordianKnotCore')
            dep.appendNode('version', project.version)
         }
      }
   }
}<|MERGE_RESOLUTION|>--- conflicted
+++ resolved
@@ -5,11 +5,7 @@
 }
 
 plugins {
-<<<<<<< HEAD
   id 'com.github.spotbugs' version '1.6.5'
-=======
-  id 'com.github.spotbugs' version '1.6.4'
->>>>>>> 79e26431
   id 'com.github.ben-manes.versions' version '0.20.0'
   // id 'net.ltgt.errorprone' version '0.0.13'  //lots of false positives, contradicts PMD rules
   id 'application'
